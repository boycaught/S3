{
  "name": "s3",
  "version": "6.3.0",
  "description": "S3 connector",
  "main": "index.js",
  "engines": {
    "node": "~4.2.0"
  },
  "repository": "scality/S3",
  "keywords": [
    "s3",
    "cloud",
    "server"
  ],
  "author": "Giorgio Regni",
  "license": "Apache-2.0",
  "bugs": {
    "url": "https://github.com/scality/S3/issues"
  },
  "homepage": "https://github.com/scality/S3#readme",
  "dependencies": {
<<<<<<< HEAD
    "arsenal": "scality/Arsenal#rel/6.3",
    "async": "~1.4.2",
    "babel-core": "^6.2.1",
    "babel-plugin-transform-es2015-destructuring": "^6.1.18",
    "babel-plugin-transform-es2015-modules-commonjs": "^6.2.0",
    "babel-plugin-transform-es2015-parameters": "^6.2.0",
    "bucketclient": "scality/bucketclient#rel/6.3",
=======
    "arsenal": "scality/Arsenal#rel/6.2.5",
    "async": "~1.4.2",
    "babel-core": "^6.5.2",
    "babel-plugin-transform-es2015-destructuring": "^6.5.2",
    "babel-plugin-transform-es2015-modules-commonjs": "^6.5.2",
    "babel-plugin-transform-es2015-parameters": "^6.5.2",
    "bucketclient": "scality/bucketclient#rel/6.2.5",
>>>>>>> 3de9d24a
    "commander": "^2.9.0",
    "ioredis": "2.4.0",
    "level": "^1.4.0",
    "level-sublevel": "^6.5.4",
    "multilevel": "^7.3.0",
    "node-uuid": "^1.4.3",
    "ready-set-stream": "1.0.7",
<<<<<<< HEAD
    "sproxydclient": "scality/sproxydclient#rel/6.3",
    "utapi": "scality/utapi#rel/6.3",
    "utf8": "~2.1.1",
    "vaultclient": "scality/vaultclient#rel/6.3",
    "werelogs": "scality/werelogs#rel/6.3",
    "xml2js": "~0.4.12"
=======
    "sproxydclient": "scality/sproxydclient#rel/6.2.5",
    "utapi": "scality/utapi#rel/6.2.5",
    "utf8": "~2.1.1",
    "vaultclient": "scality/vaultclient#rel/6.2.5",
    "werelogs": "scality/werelogs#rel/6.2.5",
    "xml": "~1.0.0",
    "xml2js": "~0.4.16"
>>>>>>> 3de9d24a
  },
  "optionalDependencies": {
    "ioctl": "2.0.0"
  },
  "devDependencies": {
    "aws-sdk": "^2.2.11",
    "babel-cli": "^6.2.0",
    "babel-eslint": "^6.0.0",
    "bluebird": "^3.3.1",
    "eslint": "^2.4.0",
    "eslint-config-airbnb": "^6.0.0",
<<<<<<< HEAD
    "eslint-config-scality": "scality/Guidelines#rel/6.3",
=======
    "eslint-config-scality": "scality/Guidelines#rel/6.2.5",
>>>>>>> 3de9d24a
    "istanbul": "1.0.0-alpha.2",
    "istanbul-api": "1.0.0-alpha.13",
    "lolex": "^1.4.0",
    "mocha": "^2.3.4",
    "mocha-junit-reporter": "1.11.1",
    "node-mocks-http": "^1.5.2",
<<<<<<< HEAD
    "s3blaster": "scality/s3blaster#rel/6.3"
=======
    "s3blaster": "scality/s3blaster",
    "tv4": "^1.2.7"
>>>>>>> 3de9d24a
  },
  "scripts": {
    "ft_awssdk": "cd tests/functional/aws-node-sdk && npm test",
    "ft_s3cmd": "cd tests/functional/s3cmd && npm test",
    "ft_s3curl": "cd tests/functional/s3curl && npm test",
    "ft_test": "mocha tester.js --compilers js:babel-core/register",
    "init": "node init.js",
    "install_ft_deps": "npm install aws-sdk@2.2.11 bluebird@3.3.1 mocha@2.3.4 mocha-junit-reporter@1.11.1 tv4@1.2.7",
    "lint": "eslint $(git ls-files '*.js')",
    "lint_md": "mdlint $(git ls-files '*.md')",
    "mem_backend": "S3BACKEND=mem node index.js",
    "perf": "mocha --compilers js:babel-core/register tests/performance/s3standard.js",
    "start": "node init.js && node index.js",
    "start_utapi": "node utapiServer.js",
    "test": "S3BACKEND=mem mocha --compilers js:babel-core/register --recursive tests/unit",
    "unit_coverage": "mkdir -p coverage/unit/ && S3BACKEND=mem MOCHA_FILE=$CIRCLE_TEST_REPORTS/unit/unit.xml istanbul cover --dir coverage/unit _mocha -- --compilers js:babel-core/register --reporter mocha-junit-reporter --recursive tests/unit"
  }
}<|MERGE_RESOLUTION|>--- conflicted
+++ resolved
@@ -19,23 +19,13 @@
   },
   "homepage": "https://github.com/scality/S3#readme",
   "dependencies": {
-<<<<<<< HEAD
     "arsenal": "scality/Arsenal#rel/6.3",
-    "async": "~1.4.2",
-    "babel-core": "^6.2.1",
-    "babel-plugin-transform-es2015-destructuring": "^6.1.18",
-    "babel-plugin-transform-es2015-modules-commonjs": "^6.2.0",
-    "babel-plugin-transform-es2015-parameters": "^6.2.0",
-    "bucketclient": "scality/bucketclient#rel/6.3",
-=======
-    "arsenal": "scality/Arsenal#rel/6.2.5",
     "async": "~1.4.2",
     "babel-core": "^6.5.2",
     "babel-plugin-transform-es2015-destructuring": "^6.5.2",
     "babel-plugin-transform-es2015-modules-commonjs": "^6.5.2",
     "babel-plugin-transform-es2015-parameters": "^6.5.2",
-    "bucketclient": "scality/bucketclient#rel/6.2.5",
->>>>>>> 3de9d24a
+    "bucketclient": "scality/bucketclient#rel/6.3",
     "commander": "^2.9.0",
     "ioredis": "2.4.0",
     "level": "^1.4.0",
@@ -43,22 +33,13 @@
     "multilevel": "^7.3.0",
     "node-uuid": "^1.4.3",
     "ready-set-stream": "1.0.7",
-<<<<<<< HEAD
     "sproxydclient": "scality/sproxydclient#rel/6.3",
     "utapi": "scality/utapi#rel/6.3",
     "utf8": "~2.1.1",
     "vaultclient": "scality/vaultclient#rel/6.3",
     "werelogs": "scality/werelogs#rel/6.3",
-    "xml2js": "~0.4.12"
-=======
-    "sproxydclient": "scality/sproxydclient#rel/6.2.5",
-    "utapi": "scality/utapi#rel/6.2.5",
-    "utf8": "~2.1.1",
-    "vaultclient": "scality/vaultclient#rel/6.2.5",
-    "werelogs": "scality/werelogs#rel/6.2.5",
     "xml": "~1.0.0",
     "xml2js": "~0.4.16"
->>>>>>> 3de9d24a
   },
   "optionalDependencies": {
     "ioctl": "2.0.0"
@@ -70,23 +51,15 @@
     "bluebird": "^3.3.1",
     "eslint": "^2.4.0",
     "eslint-config-airbnb": "^6.0.0",
-<<<<<<< HEAD
     "eslint-config-scality": "scality/Guidelines#rel/6.3",
-=======
-    "eslint-config-scality": "scality/Guidelines#rel/6.2.5",
->>>>>>> 3de9d24a
     "istanbul": "1.0.0-alpha.2",
     "istanbul-api": "1.0.0-alpha.13",
     "lolex": "^1.4.0",
     "mocha": "^2.3.4",
     "mocha-junit-reporter": "1.11.1",
     "node-mocks-http": "^1.5.2",
-<<<<<<< HEAD
-    "s3blaster": "scality/s3blaster#rel/6.3"
-=======
-    "s3blaster": "scality/s3blaster",
+    "s3blaster": "scality/s3blaster#rel/6.3",
     "tv4": "^1.2.7"
->>>>>>> 3de9d24a
   },
   "scripts": {
     "ft_awssdk": "cd tests/functional/aws-node-sdk && npm test",
