--- conflicted
+++ resolved
@@ -26,7 +26,6 @@
     log.debug('routing request', { method: 'routePUT' });
 
     if (request.objectKey === undefined) {
-<<<<<<< HEAD
         // PUT bucket - PUT bucket ACL
 
         // content-length for object is handled separately below
@@ -38,10 +37,8 @@
               errors.BadRequest, null, response, null, log);
         }
         request.post = '';
-=======
         const post = [];
         let postLength = 0;
->>>>>>> ebe60ef4
         request.on('data', chunk => {
             postLength += chunk.length;
             // Sanity check on post length
