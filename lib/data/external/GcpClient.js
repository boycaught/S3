const async = require('async');
<<<<<<< HEAD
const { errors } = require('arsenal');

const { GCP } = require('./GCP');
=======
const { errors, s3middleware } = require('arsenal');
const MD5Sum = s3middleware.MD5Sum;

const { GCP, GcpUtils } = require('./GCP');
const { createMpuKey } = GcpUtils;
>>>>>>> 801052b9
const AwsClient = require('./AwsClient');
const { prepareStream } = require('../../api/apiUtils/object/prepareStream');
const { logHelper, removeQuotes } = require('./utils');
const { config } = require('../../Config');

const missingVerIdInternalError = errors.InternalError.customizeDescription(
    'Invalid state. Please ensure versioning is enabled ' +
    'in GCP for the location constraint and try again.');

/**
 * Class representing a Google Cloud Storage backend object
 * @extends AwsClient
 */
class GcpClient extends AwsClient {
    /**
     * constructor - creates a Gcp backend client object (inherits )
     * @param {object} config - configuration object for Gcp Backend up
     * @param {object} config.s3params - S3 configuration
     * @param {string} config.bucketName - GCP bucket name
     * @param {string} config.mpuBucket - GCP mpu bucket name
     * @param {boolean} config.bucketMatch - bucket match flag
     * @param {object} config.authParams - GCP service credentials
     * @param {string} config.dataStoreName - locationConstraint name
     * @param {booblean} config.serverSideEncryption - server side encryption
     * flag
     * @return {object} - returns a GcpClient object
     */
    constructor(config) {
        super(config);
        this.clientType = 'gcp';
        this.type = 'GCP';
        this._gcpBucketName = config.bucketName;
        this._mpuBucketName = config.mpuBucket;
        this._createGcpKey = this._createAwsKey;
        this._gcpParams = Object.assign(this._s3Params, {
            mainBucket: this._gcpBucketName,
            mpuBucket: this._mpuBucketName,
        });
        this._client = new GCP(this._gcpParams);
        // reassign inherited list parts method from AWS to trigger
        // listing using S3 metadata part list instead of request to GCP
        this.listParts = undefined;
    }

    /**
     * healthcheck - the gcp health requires checking multiple buckets:
     * main and mpu buckets
     * @param {string} location - location name
     * @param {function} callback - callback function to call with the bucket
     * statuses
     * @return {undefined}
     */
    healthcheck(location, callback) {
        const checkBucketHealth = (bucket, cb) => {
            let bucketResp;
            this._client.headBucket({ Bucket: bucket }, err => {
                if (err) {
                    bucketResp = {
                        gcpBucket: bucket,
                        error: err };
                } else {
                    bucketResp = {
                        gcpBucket: bucket,
                        message: 'Congrats! You own the bucket',
                    };
                }
                return cb(null, bucketResp);
            });
        };
        const gcpResp = {};
        async.parallel({
            main: done => checkBucketHealth(this._gcpBucketName, done),
            mpu: done => checkBucketHealth(this._mpuBucketName, done),
        }, (err, result) => {
            if (err) {
                return callback(errors.InternalFailure
                    .customizeDescription('Unable to perform health check'));
            }

            gcpResp[location] = result.main.error || result.mpu.error ?
                { error: true, external: true } : {};
            Object.assign(gcpResp[location], result);
            return callback(null, gcpResp);
        });
    }

    createMPU(key, metaHeaders, bucketName, websiteRedirectHeader, contentType,
        cacheControl, contentDisposition, contentEncoding, log, callback) {
        const metaHeadersTrimmed = {};
        Object.keys(metaHeaders).forEach(header => {
            if (header.startsWith('x-amz-meta-')) {
                const headerKey = header.substring(11);
                metaHeadersTrimmed[headerKey] = metaHeaders[header];
            }
        });
        const gcpKey = this._createGcpKey(bucketName, key, this._bucketMatch);
        const params = {
            Bucket: this._mpuBucketName,
            Key: gcpKey,
            Metadata: metaHeadersTrimmed,
            ContentType: contentType,
            CacheControl: cacheControl,
            ContentDisposition: contentDisposition,
            ContentEncoding: contentEncoding,
        };
        return this._client.createMultipartUpload(params, (err, mpuResObj) => {
            if (err) {
                logHelper(log, 'error', 'err from data backend',
                  err, this._dataStoreName, this.clientType);
                return callback(errors.ServiceUnavailable
                  .customizeDescription('Error returned from ' +
                  `GCP: ${err.message}`)
                );
            }
            return callback(null, mpuResObj);
        });
    }

    completeMPU(jsonList, mdInfo, key, uploadId, bucketName, log, callback) {
        const gcpKey = this._createGcpKey(bucketName, key, this._bucketMatch);
        const partArray = [];
        const partList = jsonList.Part;
        for (let i = 0; i < partList.length; ++i) {
            const partObj = partList[i];
            if (!partObj.PartNumber || !partObj.ETag) {
                return callback(errors.MalformedXML);
            }
            const number = partObj.PartNumber[0];
            // check if the partNumber is an actual number throw an error
            // otherwise
            if (isNaN(number)) {
                return callback(errors.MalformedXML);
            }
            const partNumber = parseInt(number, 10);
            const partParams = {
                PartName: createMpuKey(gcpKey, uploadId, partNumber),
                PartNumber: partNumber,
                ETag: partObj.ETag[0],
            };
            partArray.push(partParams);
        }
        const mpuParams = {
            Bucket: this._gcpBucketName,
            MPU: this._mpuBucketName,
            Key: gcpKey,
            UploadId: uploadId,
            MultipartUpload: { Parts: partArray },
        };
        const completeObjData = { key: gcpKey };
        return this._client.completeMultipartUpload(mpuParams,
        (err, completeMpuRes) => {
            if (err) {
                logHelper(log, 'error', 'err from data backend on ' +
                'completeMPU', err, this._dataStoreName, this.clientType);
                return callback(errors.ServiceUnavailable
                  .customizeDescription('Error returned from ' +
                  `GCP: ${err.message}`)
                );
            }
            if (!completeMpuRes.VersionId) {
                logHelper(log, 'error', 'missing version id for data ' +
                'backend object', missingVerIdInternalError,
                    this._dataStoreName, this.clientType);
                return callback(missingVerIdInternalError);
            }
            // remove quotes from eTag because they're added later
            completeObjData.eTag = removeQuotes(completeMpuRes.ETag);
            completeObjData.dataStoreVersionId = completeMpuRes.VersionId;
            completeObjData.contentLength = completeMpuRes.ContentLength;
            return callback(null, completeObjData);
        });
    }

    uploadPart(request, streamingV4Params, stream, size, key, uploadId,
    partNumber, bucketName, log, callback) {
        let hashedStream = stream;
        if (request) {
            const partStream = prepareStream(request, streamingV4Params,
                log, callback);
            hashedStream = new MD5Sum();
            partStream.pipe(hashedStream);
        }

        const gcpKey = this._createGcpKey(bucketName, key, this._bucketMatch);
        const params = {
            Bucket: this._mpuBucketName,
            Key: gcpKey,
            UploadId: uploadId,
            Body: hashedStream,
            ContentLength: size,
            PartNumber: partNumber };
        return this._client.uploadPart(params, (err, partResObj) => {
            if (err) {
                logHelper(log, 'error', 'err from data backend ' +
                  'on uploadPart', err, this._dataStoreName, this.clientType);
                return callback(errors.ServiceUnavailable
                  .customizeDescription('Error returned from ' +
                  `GCP: ${err.message}`)
                );
            }
            // remove quotes from eTag because they're added later
            const noQuotesETag = removeQuotes(partResObj.ETag);
            const dataRetrievalInfo = {
                key: gcpKey,
                dataStoreType: 'gcp',
                dataStoreName: this._dataStoreName,
                dataStoreETag: noQuotesETag,
            };
            return callback(null, dataRetrievalInfo);
        });
    }

    uploadPartCopy(request, gcpSourceKey, sourceLocationConstraintName, log,
    callback) {
        const destBucketName = request.bucketName;
        const destObjectKey = request.objectKey;
        const destGcpKey = this._createGcpKey(destBucketName, destObjectKey,
        this._bucketMatch);

        const sourceGcpBucketName =
            config.getGcpBucketNames(sourceLocationConstraintName).bucketName;

        const uploadId = request.query.uploadId;
        const partNumber = request.query.partNumber;
        const copySourceRange = request.headers['x-amz-copy-source-range'];

        if (copySourceRange) {
            return callback(errors.NotImplemented
              .customizeDescription('Error returned from ' +
                `${this.clientType}: copySourceRange not implemented`)
            );
        }

        const params = {
            Bucket: this._mpuBucketName,
            CopySource: `${sourceGcpBucketName}/${gcpSourceKey}`,
            Key: destGcpKey,
            UploadId: uploadId,
            PartNumber: partNumber,
        };
        return this._client.uploadPartCopy(params, (err, res) => {
            if (err) {
                if (err.code === 'AccesssDenied') {
                    logHelper(log, 'error', 'Unable to access ' +
                    `${sourceGcpBucketName} GCP bucket`, err,
                    this._dataStoreName, this.clientType);
                    return callback(errors.AccessDenied
                      .customizeDescription('Error: Unable to access ' +
                      `${sourceGcpBucketName} GCP bucket`)
                    );
                }
                logHelper(log, 'error', 'error from data backend on ' +
                'uploadPartCopy', err, this._dataStoreName);
                return callback(errors.ServiceUnavailable
                  .customizeDescription('Error returned from ' +
                  `GCP: ${err.message}`)
                );
            }
            // remove quotes from eTag because they're added later
            const eTag = removeQuotes(res.CopyObjectResult.ETag);
            return callback(null, eTag);
        });
    }

    abortMPU(key, uploadId, bucketName, log, callback) {
        const gcpKey = this._createGcpKey(bucketName, key, this._bucketMatch);
        const getParams = {
            Bucket: this._gcpBucketName,
            MPU: this._mpuBucketName,
            Key: gcpKey,
            UploadId: uploadId,
        };
        return this._client.abortMultipartUpload(getParams, err => {
            if (err) {
                logHelper(log, 'error', 'err from data backend ' +
                    'on abortMPU', err, this._dataStoreName, this.clientType);
                return callback(errors.ServiceUnavailable
                  .customizeDescription('Error returned from ' +
                    `GCP: ${err.message}`)
                );
            }
            return callback();
        });
    }

    /**
     * healthcheck - the gcp health requires checking multiple buckets:
     * main, mpu, and overflow buckets
     * @param {string} location - location name
     * @param {function} callback - callback function to call with the bucket
     * statuses
     * @return {undefined}
     */
    healthcheck(location, callback) {
        const checkBucketHealth = (bucket, cb) => {
            const bucketResp = {};
            this._client.headBucket({ Bucket: bucket }, err => {
                if (err) {
                    bucketResp[bucket] = {
                        gcpBucket: bucket,
                        error: err,
                        external: true };
                    return cb(null, bucketResp);
                }
                return this._client.getBucketVersioning({ Bucket: bucket },
                (err, data) => {
                    if (err) {
                        bucketResp[bucket] = {
                            gcpBucket: bucket,
                            error: err,
                            external: true,
                        };
                    } else if (!data.Status || data.Status === 'Suspended') {
                        bucketResp[bucket] = {
                            gcpBucket: bucket,
                            versioningStatus: data.Status,
                            error: 'Versioning must be enabled',
                            external: true,
                        };
                    } else {
                        bucketResp[bucket] = {
                            gcpBucket: bucket,
                            versioningStatus: data.Status,
                            message: 'Congrats! You own the bucket',
                        };
                    }
                    return cb(null, bucketResp);
                });
            });
        };
        const bucketList = [
            this._gcpBucketName,
            this._mpuBucketName,
            this._overflowBucketname,
        ];
        async.map(bucketList, checkBucketHealth, (err, results) => {
            const gcpResp = {};
            gcpResp[location] = {
                buckets: [],
            };
            if (err) {
                // err should always be undefined
                return callback(errors.InternalFailure
                    .customizeDescription('Unable to perform health check'));
            }
            results.forEach(bucketResp => {
                if (bucketResp.error) {
                    gcpResp[location].error = true;
                }
                gcpResp[location].buckets.push(bucketResp);
            });
            return callback(null, gcpResp);
        });
    }
}

module.exports = GcpClient;<|MERGE_RESOLUTION|>--- conflicted
+++ resolved
@@ -1,15 +1,9 @@
 const async = require('async');
-<<<<<<< HEAD
-const { errors } = require('arsenal');
-
-const { GCP } = require('./GCP');
-=======
 const { errors, s3middleware } = require('arsenal');
 const MD5Sum = s3middleware.MD5Sum;
 
 const { GCP, GcpUtils } = require('./GCP');
 const { createMpuKey } = GcpUtils;
->>>>>>> 801052b9
 const AwsClient = require('./AwsClient');
 const { prepareStream } = require('../../api/apiUtils/object/prepareStream');
 const { logHelper, removeQuotes } = require('./utils');
