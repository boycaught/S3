--- conflicted
+++ resolved
@@ -1,78 +1,14 @@
 const AWS = require('aws-sdk');
-const stream = require('stream');
 const { errors } = require('arsenal');
 const Service = AWS.Service;
 
 const GcpSigner = require('./GcpSigner');
-<<<<<<< HEAD
-
-/**
- * genAuth - create a google authorizer for generating request tokens
- * @param {object} authParams - params that contains the credentials for
- * generating the authorizer
- * @param {function} callback - callback function to call with the authorizer
- * @return {undefined}
- */
-function genAuth(authParams, callback) {
-    async.tryEach([
-        function authKeyFile(next) {
-            const authOptions = {
-                scopes: authParams.scopes,
-                keyFilename: authParams.keyFilename,
-            };
-            const auth = googleAuth(authOptions);
-            auth.getToken(err => next(err, auth));
-        },
-        function authCredentials(next) {
-            const authOptions = {
-                scopes: authParams.scopes,
-                credentials: authParams.credentials,
-            };
-            const auth = googleAuth(authOptions);
-            auth.getToken(err => next(err, auth));
-        },
-    ], (err, result) => callback(err, result));
-}
-
-AWS.apiLoader.services.gcp = {};
-const GCP = Service.defineService('gcp', ['2017-11-01'], {
-    _jsonAuth: null,
-    _authParams: null,
-
-    /**
-     * getToken - generate a token for authorizing JSON API requests
-     * @param {function} callback - callback function to call with the
-     * generated token
-     * @return {undefined}
-     */
-    getToken(callback) {
-        if (this._jsonAuth) {
-            return this._jsonAuth.getToken(callback);
-        }
-
-        if (!this._authParams && this.config.authParams &&
-            typeof this.config.authParams === 'object') {
-            this._authParams = this.config.authParams;
-        }
-        return genAuth(this._authParams, (err, auth) => {
-            if (!err) {
-                this._jsonAuth = auth;
-                return this._jsonAuth.getToken(callback);
-            }
-            // should never happen, but if all preconditions fails
-            // can't generate tokens
-            return callback(errors.InternalError.customizeDescription(
-                'Unable to create a google authorizer'));
-        });
-    },
-=======
 const GcpApis = require('./GcpApis');
 const GcpManagedUpload = require('./GcpManagedUpload');
 
 AWS.apiLoader.services.gcp = {};
 const GCP = Service.defineService('gcp', ['2017-11-01'], {
     _maxConcurrent: 5,
->>>>>>> 801052b9
 
     getSignerClass() {
         return GcpSigner;
@@ -88,20 +24,6 @@
     // Bucket API
     getBucket(params, callback) {
         return this.listObjects(params, callback);
-<<<<<<< HEAD
-    },
-
-    // Object APIs
-    upload(params, callback) {
-        if (params.Body instanceof stream) {
-            return callback(errors.NotImplemented
-                .customizeDescription(
-                    'GCP: Upload with stream body not implemented'));
-        }
-        return this.putObject(params, callback);
-    },
-
-=======
     },
 
     // Object APIs
@@ -118,7 +40,6 @@
         return this.copyObject(params, callback);
     },
 
->>>>>>> 801052b9
     // TO-DO: Implement the following APIs
     // Service API
     listBuckets(params, callback) {
@@ -193,19 +114,6 @@
     },
 
     // Object APIs
-<<<<<<< HEAD
-    deleteObjects(params, callback) {
-        return callback(errors.NotImplemented
-            .customizeDescription('GCP: deleteObjects not implemented'));
-    },
-
-    copyObject(params, callback) {
-        return callback(errors.NotImplemented
-            .customizeDescription('GCP: copyObject not implemented'));
-    },
-
-=======
->>>>>>> 801052b9
     putObjectTagging(params, callback) {
         return callback(errors.NotImplemented
             .customizeDescription('GCP: putObjectTagging not implemented'));
