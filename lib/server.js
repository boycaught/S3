--- conflicted
+++ resolved
@@ -37,12 +37,8 @@
     /*
      * This starts the http server.
      */
-<<<<<<< HEAD
-    startup() {
-        indexClient.createPublisher(_config.indexServerPort, logger)
-=======
     startup(port) {
->>>>>>> 8dd5fc59
+        indexClient.createPublisher(_config.indexServerPort, logger);
         // Todo: http.globalAgent.maxSockets, http.globalAgent.maxFreeSockets
         if (_config.https) {
             this.server = https.createServer({
