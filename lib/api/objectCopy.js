const async = require('async');

const { errors, versioning, s3middleware } = require('arsenal');
const getMetaHeaders = s3middleware.userMetadata.getMetaHeaders;
const validateHeaders = s3middleware.validateConditionalHeaders;

const constants = require('../../constants');
const collectCorsHeaders = require('../utilities/collectCorsHeaders');
const locationConstraintCheck
    = require('./apiUtils/object/locationConstraintCheck');
const { checkQueryVersionId, versioningPreprocessing }
    = require('./apiUtils/object/versioning');
const getReplicationInfo = require('./apiUtils/object/getReplicationInfo');
const data = require('../data/wrapper');
const logger = require('../utilities/logger');
const services = require('../services');
const { pushMetric } = require('../utapi/utilities');
const removeAWSChunked = require('./apiUtils/object/removeAWSChunked');
const { metadataValidateBucketAndObj } = require('../metadata/metadataUtils');
const validateWebsiteHeader = require('./apiUtils/object/websiteServing')
    .validateWebsiteHeader;
const { config } = require('../Config');

const versionIdUtils = versioning.VersionID;
const locationHeader = constants.objectLocationConstraintHeader;
const versioningNotImplBackends = constants.versioningNotImplBackends;
const externalVersioningErrorMessage = 'We do not currently support putting ' +
'a versioned object to a location-constraint of type AWS or Azure.';

/**
 * Preps metadata to be saved (based on copy or replace request header)
 * @param {object} request - request
 * @param {object} sourceObjMD - object md of source object
 * @param {object} headers - request headers
 * @param {boolean} sourceIsDestination - whether or not source is same as
 * destination
 * @param {AuthInfo} authInfo - authInfo from Vault
 * @param {string} objectKey - destination key name
 * @param {object} sourceBucketMD - bucket metadata of source bucket
 * @param {object} destBucketMD - bucket metadata of bucket being copied to
 * @param {string} sourceVersionId - versionId of source object for copy
 * @param {object} log - logger object
 * @return {object}
 * - (storeMetadataParams
 * - sourceLocationConstraintName {string} - location type of the source
 * - OR error
 */
<<<<<<< HEAD
function _prepMetadata(request, sourceObjMD, headers, sourceIsDestination,
    authInfo, objectKey, sourceBucketMD, destBucketMD, log) {
=======
function _prepMetadata(sourceObjMD, headers, sourceIsDestination, authInfo,
    objectKey, destBucketMD, sourceVersionId, log) {
>>>>>>> a61f0b67
    let whichMetadata = headers['x-amz-metadata-directive'];
    // Default is COPY
    whichMetadata = whichMetadata === undefined ? 'COPY' : whichMetadata;
    if (whichMetadata !== 'COPY' && whichMetadata !== 'REPLACE') {
        return { error: errors.InvalidArgument };
    }
    let whichTagging = headers['x-amz-tagging-directive'];
    // Default is COPY
    whichTagging = whichTagging === undefined ? 'COPY' : whichTagging;
    if (whichTagging !== 'COPY' && whichTagging !== 'REPLACE') {
        return { error: errors.InvalidArgument
          .customizeDescription('Unknown tagging directive') };
    }
    const overrideMetadata = {};
    if (headers['x-amz-server-side-encryption']) {
        overrideMetadata['x-amz-server-side-encryption'] =
            headers['x-amz-server-side-encryption'];
    }
    if (headers['x-amz-storage-class']) {
        overrideMetadata['x-amz-storage-class'] =
            headers['x-amz-storage-class'];
    }
    if (headers['x-amz-website-redirect-location']) {
        overrideMetadata['x-amz-website-redirect-location'] =
            headers['x-amz-website-redirect-location'];
    }
    // Cannot copy from same source and destination if no MD
    // changed and no source version id
    if (sourceIsDestination && whichMetadata === 'COPY' &&
        Object.keys(overrideMetadata).length === 0 && !sourceVersionId) {
        return { error: errors.InvalidRequest.customizeDescription('This copy' +
            ' request is illegal because it is trying to copy an ' +
            'object to itself without changing the object\'s metadata, ' +
            'storage class, website redirect location or encryption ' +
            'attributes.') };
    }
    // If COPY, pull all x-amz-meta keys/values from source object
    // Otherwise, pull all x-amz-meta keys/values from request headers
    const userMetadata = whichMetadata === 'COPY' ?
        getMetaHeaders(sourceObjMD) :
        getMetaHeaders(headers);
    if (userMetadata instanceof Error) {
        log.debug('user metadata validation failed', {
            error: userMetadata,
            method: 'objectCopy',
        });
        return { error: userMetadata };
    }
    // If metadataDirective is:
    // - 'COPY' and source object has a location constraint in its metadata
    // we use the bucket destination location constraint
    if (whichMetadata === 'COPY'
        && userMetadata[locationHeader]
        && destBucketMD.getLocationConstraint()) {
        userMetadata[locationHeader] = destBucketMD.getLocationConstraint();
    }
    const backendInfoObjSource = locationConstraintCheck(request,
        sourceObjMD, sourceBucketMD, log);
    if (backendInfoObjSource.err) {
        return { error: backendInfoObjSource.err };
    }
    const sourceLocationConstraintName = backendInfoObjSource.controllingLC;

    const backendInfoObjDest = locationConstraintCheck(request,
        userMetadata, destBucketMD, log);
    if (backendInfoObjDest.err) {
        return { error: backendInfoObjSource.err };
    }
    const destLocationConstraintName = backendInfoObjDest.controllingLC;

    // If location constraint header is not included, locations match
    const locationMatch =
    sourceLocationConstraintName === destLocationConstraintName;

    // If tagging directive is REPLACE but you don't specify any
    // tags in the request, the destination object will
    // not have any tags.
    // If tagging directive is COPY but the source object does not have tags,
    // the destination object will not have any tags.
    let tagging;
    let taggingCopy;
    if (whichTagging === 'COPY') {
        taggingCopy = sourceObjMD.tags || {};
    } else {
        tagging = headers['x-amz-tagging'] || '';
    }

    // If COPY, pull the necessary headers from source object
    // Otherwise, pull them from request headers
    const headersToStoreSource = whichMetadata === 'COPY' ?
        sourceObjMD : headers;

    const storeMetadataParams = {
        objectKey,
        log,
        headers,
        authInfo,
        metaHeaders: userMetadata,
        size: sourceObjMD['content-length'],
        contentType: headersToStoreSource['content-type'],
        contentMD5: sourceObjMD['content-md5'],
        cacheControl: headersToStoreSource['cache-control'],
        contentDisposition: headersToStoreSource['content-disposition'],
        contentEncoding:
            removeAWSChunked(headersToStoreSource['content-encoding']),
        dataStoreName: destLocationConstraintName,
        expires: headersToStoreSource.expires,
        overrideMetadata,
        lastModifiedDate: new Date().toJSON(),
        tagging,
        taggingCopy,
        replicationInfo: getReplicationInfo(objectKey, destBucketMD, false,
            sourceObjMD['content-length']),
        locationMatch,
    };

    // In case whichMetadata === 'REPLACE' but contentType is undefined in copy
    // request headers, make sure to keep the original header instead
    if (!storeMetadataParams.contentType) {
        storeMetadataParams.contentType = sourceObjMD['content-type'];
    }
    return { storeMetadataParams, sourceLocationConstraintName,
      backendInfoDest: backendInfoObjDest.backendInfo };
}

/**
 * PUT Object Copy in the requested bucket.
 * @param {AuthInfo} authInfo - Instance of AuthInfo class with
 * requester's info
 * @param {request} request - request object given by router,
 *                            includes normalized headers
 * @param {string} sourceBucket - name of source bucket for object copy
 * @param {string} sourceObject - name of source object for object copy
 * @param {string} sourceVersionId - versionId of source object for copy
 * @param {object} log - the log request
 * @param {function} callback - final callback to call with the result
 * @return {undefined}
 */
function objectCopy(authInfo, request, sourceBucket,
    sourceObject, sourceVersionId, log, callback) {
    log.debug('processing request', { method: 'objectCopy' });
    const destBucketName = request.bucketName;
    const destObjectKey = request.objectKey;
    const sourceIsDestination =
        destBucketName === sourceBucket && destObjectKey === sourceObject;
    const valGetParams = {
        authInfo,
        bucketName: sourceBucket,
        objectKey: sourceObject,
        versionId: sourceVersionId,
        requestType: 'objectGet',
    };
    const valPutParams = {
        authInfo,
        bucketName: destBucketName,
        objectKey: destObjectKey,
        requestType: 'objectPut',
    };
    const dataStoreContext = {
        bucketName: destBucketName,
        owner: authInfo.getCanonicalID(),
        namespace: request.namespace,
        objectKey: destObjectKey,
    };
    const websiteRedirectHeader =
        request.headers['x-amz-website-redirect-location'];

    if (!validateWebsiteHeader(websiteRedirectHeader)) {
        const err = errors.InvalidRedirectLocation;
        log.debug('invalid x-amz-website-redirect-location' +
            `value ${websiteRedirectHeader}`, { error: err });
        return callback(err);
    }
    const queryContainsVersionId = checkQueryVersionId(request.query);
    if (queryContainsVersionId instanceof Error) {
        return callback(queryContainsVersionId);
    }

    return async.waterfall([
        function checkDestAuth(next) {
            return metadataValidateBucketAndObj(valPutParams, log,
                (err, destBucketMD, destObjMD) => {
                    if (err) {
                        log.debug('error validating put part of request',
                        { error: err });
                        return next(err, destBucketMD);
                    }
                    const flag = destBucketMD.hasDeletedFlag()
                        || destBucketMD.hasTransientFlag();
                    if (flag) {
                        log.trace('deleted flag or transient flag ' +
                        'on destination bucket', { flag });
                        return next(errors.NoSuchBucket);
                    }
                    return next(null, destBucketMD, destObjMD);
                });
        },
        function checkSourceAuthorization(destBucketMD, destObjMD, next) {
            return metadataValidateBucketAndObj(valGetParams, log,
                (err, sourceBucketMD, sourceObjMD) => {
                    if (err) {
                        log.debug('error validating get part of request',
                        { error: err });
                        return next(err, null, destBucketMD);
                    }
                    if (!sourceObjMD) {
                        const err = sourceVersionId ? errors.NoSuchVersion :
                            errors.NoSuchKey;
                        log.debug('no source object', { sourceObject });
                        return next(err, null, destBucketMD);
                    }
                    if (sourceObjMD.isDeleteMarker) {
                        log.debug('delete marker on source object',
                        { sourceObject });
                        if (sourceVersionId) {
                            const err = errors.InvalidRequest
                            .customizeDescription('The source of a copy ' +
                            'request may not specifically refer to a delete' +
                            'marker by version id.');
                            return next(err, destBucketMD);
                        }
                        // if user specifies a key in a versioned source bucket
                        // without specifying a version, and the object has
                        // a delete marker, return NoSuchKey
                        return next(errors.NoSuchKey, destBucketMD);
                    }
                    const headerValResult =
                        validateHeaders(request.headers,
                        sourceObjMD['last-modified'],
                        sourceObjMD['content-md5']);
                    if (headerValResult.error) {
                        return next(errors.PreconditionFailed, destBucketMD);
                    }
                    const { storeMetadataParams, error: metadataError,
                    sourceLocationConstraintName, backendInfoDest } =
                        _prepMetadata(request, sourceObjMD, request.headers,
                            sourceIsDestination, authInfo, destObjectKey,
<<<<<<< HEAD
                            sourceBucketMD, destBucketMD, log);
                    if (metadataError) {
                        return next(metadataError, destBucketMD);
                    }
                    if (storeMetadataParams.metaHeaders) {
                        dataStoreContext.metaHeaders =
                          storeMetadataParams.metaHeaders;
=======
                            destBucketMD, sourceVersionId, log);
                    if (storeMetadataParams.error) {
                        return next(storeMetadataParams.error, destBucketMD);
>>>>>>> a61f0b67
                    }
                    let dataLocator;
                    // If 0 byte object just set dataLocator to empty array
                    if (!sourceObjMD.location) {
                        dataLocator = [];
                    } else {
                        // To provide for backwards compatibility before
                        // md-model-version 2, need to handle cases where
                        // objMD.location is just a string
                        dataLocator = Array.isArray(sourceObjMD.location) ?
                        sourceObjMD.location : [{ key: sourceObjMD.location }];
                    }

                    if (sourceObjMD['x-amz-server-side-encryption']) {
                        for (let i = 0; i < dataLocator.length; i++) {
                            dataLocator[i].masterKeyId = sourceObjMD[
                                'x-amz-server-side-encryption-aws-kms-key-id'];
                            dataLocator[i].algorithm =
                                sourceObjMD['x-amz-server-side-encryption'];
                        }
                    }
                    return next(null, storeMetadataParams, dataLocator,
                        sourceBucketMD, destBucketMD, destObjMD,
                        sourceLocationConstraintName, backendInfoDest);
                });
        },
        function goGetData(storeMetadataParams, dataLocator, sourceBucketMD,
            destBucketMD, destObjMD, sourceLocationConstraintName,
            backendInfoDest, next) {
            const serverSideEncryption = destBucketMD.getServerSideEncryption();
            const vcfg = destBucketMD.getVersioningConfiguration();
            const isVersionedObj = vcfg && vcfg.Status === 'Enabled';
            const destLocationConstraintName =
                storeMetadataParams.dataStoreName;

            // skip if source and dest and location constraint the same and
            // versioning is not enabled
            // still send along serverSideEncryption info so algo
            // and masterKeyId stored properly in metadata
            if (sourceIsDestination && storeMetadataParams.locationMatch
                && !isVersionedObj) {
                return next(null, storeMetadataParams, dataLocator, destObjMD,
                    serverSideEncryption, destBucketMD);
            }

            // also skip if 0 byte object, unless location constraint is an
            // external backend and differs from source, in which case put
            // metadata to backend
            let destLocationConstraintType;
            if (config.backends.data === 'multiple') {
                destLocationConstraintType =
                config.getLocationConstraintType(destLocationConstraintName);
            }
            if (destLocationConstraintType &&
              versioningNotImplBackends[destLocationConstraintType]
                && isVersionedObj) {
                log.debug(externalVersioningErrorMessage,
                    { method: 'multipleBackendGateway',
                        error: errors.NotImplemented });
                return next(errors.NotImplemented.customizeDescription(
                  externalVersioningErrorMessage), destBucketMD);
            }
            if (dataLocator.length === 0) {
                if (!storeMetadataParams.locationMatch &&
                destLocationConstraintType &&
                constants.externalBackends[destLocationConstraintType]) {
                    return data.put(null, null, storeMetadataParams.size,
                        dataStoreContext, backendInfoDest,
                        log, (error, objectRetrievalInfo) => {
                            if (error) {
                                return next(error, destBucketMD);
                            }
                            const putResult = {
                                key: objectRetrievalInfo.key,
                                dataStoreName: objectRetrievalInfo.
                                    dataStoreName,
                                dataStoreType: objectRetrievalInfo.
                                    dataStoreType,
                                size: storeMetadataParams.size,
                            };
                            const putResultArr = [putResult];
                            return next(null, storeMetadataParams, putResultArr,
                                destObjMD, serverSideEncryption, destBucketMD);
                        });
                }
                return next(null, storeMetadataParams, dataLocator, destObjMD,
                    serverSideEncryption, destBucketMD);
            }
            return data.copyObject(request, sourceLocationConstraintName,
              storeMetadataParams, dataLocator, dataStoreContext,
              backendInfoDest, sourceBucketMD, destBucketMD, log,
            (err, results) => {
                if (err) {
                    return next(err, destBucketMD);
                }
                return next(null, storeMetadataParams, results,
                    destObjMD, serverSideEncryption, destBucketMD);
            });
        },
        function getVersioningInfo(storeMetadataParams, destDataGetInfoArr,
            destObjMD, serverSideEncryption, destBucketMD, next) {
            return versioningPreprocessing(destBucketName,
                destBucketMD, destObjectKey, destObjMD, log,
                (err, options) => {
                    if (err) {
                        log.debug('error processing versioning info',
                        { error: err });
                        return next(err, null, destBucketMD);
                    }
                    // eslint-disable-next-line
                    storeMetadataParams.versionId = options.versionId;
                    // eslint-disable-next-line
                    storeMetadataParams.versioning = options.versioning;
                    // eslint-disable-next-line
                    storeMetadataParams.isNull = options.isNull;
                    // eslint-disable-next-line
                    storeMetadataParams.nullVersionId = options.nullVersionId;
                    const dataToDelete = options.dataToDelete;
                    return next(null, storeMetadataParams, destDataGetInfoArr,
                        destObjMD, serverSideEncryption, destBucketMD,
                        dataToDelete);
                });
        },
        function storeNewMetadata(storeMetadataParams, destDataGetInfoArr,
            destObjMD, serverSideEncryption, destBucketMD, dataToDelete, next) {
            return services.metadataStoreObject(destBucketName,
                destDataGetInfoArr, serverSideEncryption,
                storeMetadataParams, (err, result) => {
                    if (err) {
                        log.debug('error storing new metadata', { error: err });
                        return next(err, null, destBucketMD);
                    }
                    // Clean up any potential orphans in data if object
                    // put is an overwrite of already existing
                    // object with same name, so long as the source is not
                    // the same as the destination
                    if (!sourceIsDestination && dataToDelete) {
                        const newDataStoreName =
                            storeMetadataParams.dataStoreName;
                        data.batchDelete(dataToDelete, request.method,
                            newDataStoreName,
                            logger.newRequestLoggerFromSerializedUids(
                            log.getSerializedUids()));
                    }
                    const sourceObjSize = storeMetadataParams.size;
                    const destObjPrevSize = (destObjMD &&
                        destObjMD['content-length'] !== undefined) ?
                        destObjMD['content-length'] : null;
                    return next(null, result, destBucketMD, storeMetadataParams,
                        serverSideEncryption, sourceObjSize, destObjPrevSize);
                });
        },
    ], (err, storingNewMdResult, destBucketMD, storeMetadataParams,
        serverSideEncryption, sourceObjSize, destObjPrevSize) => {
        const corsHeaders = collectCorsHeaders(request.headers.origin,
            request.method, destBucketMD);

        if (err) {
            return callback(err, null, corsHeaders);
        }
        const xml = [
            '<?xml version="1.0" encoding="UTF-8"?>',
            '<CopyObjectResult>',
            '<LastModified>', new Date(storeMetadataParams.lastModifiedDate)
                .toISOString(), '</LastModified>',
            '<ETag>&quot;', storeMetadataParams.contentMD5, '&quot;</ETag>',
            '</CopyObjectResult>',
        ].join('');
        const additionalHeaders = corsHeaders || {};
        if (serverSideEncryption) {
            additionalHeaders['x-amz-server-side-encryption'] =
                serverSideEncryption.algorithm;
            if (serverSideEncryption.algorithm === 'aws:kms') {
                additionalHeaders[
                'x-amz-server-side-encryption-aws-kms-key-id'] =
                    serverSideEncryption.masterKeyId;
            }
        }
        if (sourceVersionId) {
            additionalHeaders['x-amz-copy-source-version-id'] =
                versionIdUtils.encode(sourceVersionId);
        }
        const isVersioned = storingNewMdResult && storingNewMdResult.versionId;
        if (isVersioned) {
            additionalHeaders['x-amz-version-id'] =
                versionIdUtils.encode(storingNewMdResult.versionId);
        }
        pushMetric('copyObject', log, {
            authInfo,
            bucket: destBucketName,
            keys: [destObjectKey],
            newByteLength: sourceObjSize,
            oldByteLength: isVersioned ? null : destObjPrevSize,
        });
        // Add expiration header if lifecycle enabled
        return callback(null, xml, additionalHeaders);
    });
}

module.exports = objectCopy;<|MERGE_RESOLUTION|>--- conflicted
+++ resolved
@@ -45,13 +45,8 @@
  * - sourceLocationConstraintName {string} - location type of the source
  * - OR error
  */
-<<<<<<< HEAD
 function _prepMetadata(request, sourceObjMD, headers, sourceIsDestination,
-    authInfo, objectKey, sourceBucketMD, destBucketMD, log) {
-=======
-function _prepMetadata(sourceObjMD, headers, sourceIsDestination, authInfo,
-    objectKey, destBucketMD, sourceVersionId, log) {
->>>>>>> a61f0b67
+    authInfo, objectKey, sourceBucketMD, destBucketMD, sourceVersionId, log) {
     let whichMetadata = headers['x-amz-metadata-directive'];
     // Default is COPY
     whichMetadata = whichMetadata === undefined ? 'COPY' : whichMetadata;
@@ -289,19 +284,13 @@
                     sourceLocationConstraintName, backendInfoDest } =
                         _prepMetadata(request, sourceObjMD, request.headers,
                             sourceIsDestination, authInfo, destObjectKey,
-<<<<<<< HEAD
-                            sourceBucketMD, destBucketMD, log);
+                            sourceBucketMD, destBucketMD, sourceVersionId, log);
                     if (metadataError) {
                         return next(metadataError, destBucketMD);
                     }
                     if (storeMetadataParams.metaHeaders) {
                         dataStoreContext.metaHeaders =
                           storeMetadataParams.metaHeaders;
-=======
-                            destBucketMD, sourceVersionId, log);
-                    if (storeMetadataParams.error) {
-                        return next(storeMetadataParams.error, destBucketMD);
->>>>>>> a61f0b67
                     }
                     let dataLocator;
                     // If 0 byte object just set dataLocator to empty array
