const assert = require('assert');
const AWS = require('aws-sdk');
const async = require('async');

const withV4 = require('../../support/withV4');
const BucketUtility = require('../../../lib/utility/bucket-util');
const { config } = require('../../../../../../lib/Config');
const { getRealAwsConfig } = require('../../support/awsConfig');
const { createEncryptedBucketPromise } =
    require('../../../lib/utility/createEncryptedBucket');
const { versioningEnabled } = require('../../../lib/utility/versioning-util');

const awsLocation = 'awsbackend';
const awsLocationEncryption = 'aws-test-encryption';
const bucket = 'buckettestmultiplebackendput';
const body = Buffer.from('I am a body', 'utf8');
const bigBody = Buffer.alloc(10485760);
const correctMD5 = 'be747eb4b75517bf6b3cf7c5fbb62f3a';
const emptyMD5 = 'd41d8cd98f00b204e9800998ecf8427e';
// AWS handles objects larger than 5MB as MPUs, so returned ETag differs
const bigS3MD5 = 'f1c9645dbc14efddc7d8a322685f26eb';
const bigAWSMD5 = 'a7d414b9133d6483d9a1c4e04e856e3b-2';

let bucketUtil;
let s3;
let awsS3;
<<<<<<< HEAD
const describeSkipIfNotMultiple = (config.backends.data === 'multiple'
    || process.env.S3_END_TO_END) ? describe.skip : describe;
=======
// const describeSkipIfNotMultiple = (config.backends.data === 'multiple'
//    || process.env.S3_END_TO_END) ? describe.skip : describe;

const describeSkipIfNotMultiple = describe;
>>>>>>> 1d6a3b3b

const awsTimeout = 30000;
const retryTimeout = 10000;
let awsBucket;

function awsGetCheck(objectKey, s3MD5, awsMD5, location, cb) {
    process.stdout.write('Getting object\n');
    s3.getObject({ Bucket: bucket, Key: objectKey },
    function s3GetCallback(err, res) {
        if (err && err.code === 'NetworkingError') {
            return setTimeout(() => {
                process.stdout.write('Getting object retry\n');
                s3.getObject({ Bucket: bucket, Key: objectKey }, s3GetCallback);
            }, retryTimeout);
        }
        assert.strictEqual(err, null, 'Expected success, got error ' +
        `on call to AWS through S3: ${err}`);
        assert.strictEqual(res.ETag, `"${s3MD5}"`);
        assert.strictEqual(res.Metadata['scal-location-constraint'],
            location);
        process.stdout.write('Getting object from AWS\n');
        return awsS3.getObject({ Bucket: awsBucket, Key: objectKey },
        (err, res) => {
            assert.strictEqual(err, null, 'Expected success, got error ' +
            `on direct AWS call: ${err}`);
            if (location === awsLocationEncryption) {
                // doesn't check ETag because it's different
                // with every PUT with encryption
                assert.strictEqual(res.ServerSideEncryption, 'AES256');
            }
            if (process.env.ENABLE_KMS_ENCRYPTION !== 'true') {
                assert.strictEqual(res.ETag, `"${awsMD5}"`);
            }
            assert.strictEqual(res.Metadata['scal-location-constraint'],
                location);
            return cb(res);
        });
    });
}

describe.only('MultipleBackend put object', function testSuite() {
    this.timeout(250000);
    withV4(sigCfg => {
        beforeEach(() => {
            bucketUtil = new BucketUtility('default', sigCfg);
            s3 = bucketUtil.s3;
            process.stdout.write('Creating bucket\n');
            if (process.env.ENABLE_KMS_ENCRYPTION === 'true') {
                s3.createBucketAsync = createEncryptedBucketPromise;
            }
            return s3.createBucketAsync({ Bucket: bucket })
            .catch(err => {
                process.stdout.write(`Error creating bucket: ${err}\n`);
                throw err;
            });
        });
        //
        // afterEach(() => {
        //     process.stdout.write('Emptying bucket\n');
        //     return bucketUtil.empty(bucket)
        //     .then(() => {
        //         process.stdout.write('Deleting bucket\n');
        //         return bucketUtil.deleteOne(bucket);
        //     })
        //     .catch(err => {
        //         process.stdout.write(`Error in afterEach: ${err}\n`);
        //         throw err;
        //     });
        // });

<<<<<<< HEAD
        it.only('should return an error to put request without a valid bucket name',
=======
        it.only('should return an error to put request without a valid ' +
            'bucket name',
>>>>>>> 1d6a3b3b
            done => {
                const key = `somekey-${Date.now()}`;
                s3.putObject({ Bucket: '', Key: key }, (err, res) => {
                    console.log(res);
                    assert.notEqual(err, null,
                        'Expected failure but got success');
                    assert.strictEqual(err.code, 'MethodNotAllowed');
                    done();
                });
            });

        // SKIP because no mem, file, or AWS location constraints in E2E.
        describeSkipIfNotMultiple('with set location from "x-amz-meta-scal-' +
            'location-constraint" header', function describe() {
            if (!process.env.S3_END_TO_END) {
                this.retries(2);
            }
            before(() => {
                awsBucket = config.locationConstraints[awsLocation].
                  details.bucketName;
                const awsConfig = getRealAwsConfig(awsLocation);
                awsS3 = new AWS.S3(awsConfig);
            });

            it('should return an error to put request without a valid ' +
                'location constraint', done => {
                const key = `somekey-${Date.now()}`;
                const params = { Bucket: bucket, Key: key,
                    Body: body,
                    Metadata: { 'scal-location-constraint': 'fail-region' } };
                s3.putObject(params, err => {
                    assert.notEqual(err, null, 'Expected failure but got ' +
                        'success');
                    assert.strictEqual(err.code, 'InvalidArgument');
                    done();
                });
            });

            it('should put an object to mem', done => {
                const key = `somekey-${Date.now()}`;
                const params = { Bucket: bucket, Key: key,
                    Body: body,
                    Metadata: { 'scal-location-constraint': 'mem' },
                };
                s3.putObject(params, err => {
                    assert.equal(err, null, 'Expected success, ' +
                        `got error ${err}`);
                    s3.getObject({ Bucket: bucket, Key: key }, (err, res) => {
                        assert.strictEqual(err, null, 'Expected success, ' +
                        `got error ${err}`);
                        assert.strictEqual(res.ETag, `"${correctMD5}"`);
                        done();
                    });
                });
            });

            it('should put a 0-byte object to mem', done => {
                const key = `somekey-${Date.now()}`;
                const params = { Bucket: bucket, Key: key,
                    Metadata: { 'scal-location-constraint': 'mem' },
                };
                s3.putObject(params, err => {
                    assert.equal(err, null, 'Expected success, ' +
                        `got error ${err}`);
                    s3.getObject({ Bucket: bucket, Key: key },
                    (err, res) => {
                        assert.strictEqual(err, null, 'Expected success, ' +
                        `got error ${err}`);
                        assert.strictEqual(res.ETag, `"${emptyMD5}"`);
                        done();
                    });
                });
            });

            it('should put a 0-byte object to AWS', done => {
                const key = `somekey-${Date.now()}`;
                const params = { Bucket: bucket, Key: key,
                    Metadata: { 'scal-location-constraint': awsLocation },
                };
                s3.putObject(params, err => {
                    assert.equal(err, null, 'Expected success, ' +
                    `got error ${err}`);
                    setTimeout(() => {
                        awsGetCheck(key, emptyMD5, emptyMD5, awsLocation,
                          () => done());
                    }, awsTimeout);
                });
            });

            it('should put an object to file', done => {
                const key = `somekey-${Date.now()}`;
                const params = { Bucket: bucket, Key: key,
                    Body: body,
                    Metadata: { 'scal-location-constraint': 'file' },
                };
                s3.putObject(params, err => {
                    assert.equal(err, null, 'Expected success, ' +
                        `got error ${err}`);
                    s3.getObject({ Bucket: bucket, Key: key }, (err, res) => {
                        assert.strictEqual(err, null, 'Expected success, ' +
                        `got error ${err}`);
                        assert.strictEqual(res.ETag, `"${correctMD5}"`);
                        done();
                    });
                });
            });

            it('should put an object to AWS', done => {
                const key = `somekey-${Date.now()}`;
                const params = { Bucket: bucket, Key: key,
                    Body: body,
                    Metadata: { 'scal-location-constraint': awsLocation } };
                s3.putObject(params, err => {
                    assert.equal(err, null, 'Expected success, ' +
                        `got error ${err}`);
                    setTimeout(() => {
                        awsGetCheck(key, correctMD5, correctMD5, awsLocation,
                          () => done());
                    }, awsTimeout);
                });
            });

            it('should encrypt body only if bucket encrypted putting ' +
            'object to AWS',
            done => {
                const key = `somekey-${Date.now()}`;
                const params = { Bucket: bucket, Key: key,
                    Body: body,
                    Metadata: { 'scal-location-constraint': awsLocation } };
                s3.putObject(params, err => {
                    assert.equal(err, null, 'Expected success, ' +
                        `got error ${err}`);
                    setTimeout(() => {
                        awsS3.getObject({ Bucket: awsBucket, Key: key },
                        (err, res) => {
                            if (process.env.ENABLE_KMS_ENCRYPTION) {
                                assert.notEqual(res.Body, body);
                            } else {
                                assert.deepStrictEqual(res.Body, body);
                            }
                            done();
                        });
                    }, awsTimeout);
                });
            });

            it('should put an object to AWS with encryption', done => {
                const key = `somekey-${Date.now()}`;
                const params = { Bucket: bucket, Key: key,
                    Body: body,
                    Metadata: { 'scal-location-constraint':
                    awsLocationEncryption } };
                s3.putObject(params, err => {
                    assert.equal(err, null, 'Expected success, ' +
                        `got error ${err}`);
                    setTimeout(() => {
                        awsGetCheck(key, correctMD5, correctMD5,
                          awsLocationEncryption, () => done());
                    }, awsTimeout);
                });
            });

            it('should return a version id putting object to ' +
            'to AWS with versioning enabled', done => {
                const key = `somekey-${Date.now()}`;
                const params = { Bucket: bucket, Key: key, Body: body,
                    Metadata: { 'scal-location-constraint': awsLocation } };
                async.waterfall([
                    next => s3.putBucketVersioning({
                        Bucket: bucket,
                        VersioningConfiguration: versioningEnabled,
                    }, err => next(err)),
                    next => s3.putObject(params, (err, res) => {
                        assert.strictEqual(err, null, 'Expected success ' +
                            `putting object, got error ${err}`);
                        assert(res.VersionId);
                        next(null, res.ETag);
                    }),
                    (eTag, next) => setTimeout(() => {
                        awsS3.getObject({ Bucket: awsBucket, Key: key },
                        (err, res) => {
                            if (process.env.ENABLE_KMS_ENCRYPTION) {
                                assert.notEqual(res.Body, body);
                            } else {
                                assert.deepStrictEqual(res.Body, body);
                                assert.strictEqual(res.ETag, `"${correctMD5}"`);
                            }
                            assert(res.VersionId);
                            next();
                        });
                    }, awsTimeout),
                ], done);
            });

            it('should put a large object to AWS', done => {
                const key = `somekey-${Date.now()}`;
                const params = { Bucket: bucket, Key: key,
                    Body: bigBody,
                    Metadata: { 'scal-location-constraint': awsLocation } };
                s3.putObject(params, err => {
                    assert.equal(err, null, 'Expected sucess, ' +
                        `got error ${err}`);
                    setTimeout(() => {
                        awsGetCheck(key, bigS3MD5, bigAWSMD5, awsLocation,
                          () => done());
                    }, awsTimeout);
                });
            });

            it('should put objects with same key to AWS ' +
            'then file, and object should only be present in file', done => {
                const key = `somekey-${Date.now()}`;
                const params = { Bucket: bucket, Key: key,
                    Body: body,
                    Metadata: { 'scal-location-constraint': awsLocation } };
                s3.putObject(params, err => {
                    assert.equal(err, null, 'Expected success, ' +
                        `got error ${err}`);
                    params.Metadata = { 'scal-location-constraint': 'file' };
                    s3.putObject(params, err => {
                        assert.equal(err, null, 'Expected success, ' +
                            `got error ${err}`);
                        setTimeout(() => {
                            s3.getObject({ Bucket: bucket, Key: key },
                            (err, res) => {
                                assert.equal(err, null, 'Expected success, ' +
                                    `got error ${err}`);
                                assert.strictEqual(
                                    res.Metadata['scal-location-constraint'],
                                    'file');
                                awsS3.getObject({ Bucket: awsBucket,
                                    Key: key }, err => {
                                    assert.strictEqual(err.code, 'NoSuchKey');
                                    done();
                                });
                            });
                        }, awsTimeout);
                    });
                });
            });

            it('should put objects with same key to file ' +
            'then AWS, and object should only be present on AWS', done => {
                const key = `somekey-${Date.now()}`;
                const params = { Bucket: bucket, Key: key,
                    Body: body,
                    Metadata: { 'scal-location-constraint': 'file' } };
                s3.putObject(params, err => {
                    assert.equal(err, null, 'Expected success, ' +
                        `got error ${err}`);
                    params.Metadata = {
                        'scal-location-constraint': awsLocation };
                    s3.putObject(params, err => {
                        assert.equal(err, null, 'Expected success, ' +
                            `got error ${err}`);
                        setTimeout(() => {
                            awsGetCheck(key, correctMD5, correctMD5,
                              awsLocation, () => done());
                        }, awsTimeout);
                    });
                });
            });

            it('should put two objects to AWS with same ' +
            'key, and newest object should be returned', done => {
                const key = `somekey-${Date.now()}`;
                const params = { Bucket: bucket, Key: key,
                    Body: body,
                    Metadata: { 'scal-location-constraint': awsLocation,
                        'unique-header': 'first object' } };
                s3.putObject(params, err => {
                    assert.equal(err, null, 'Expected success, ' +
                        `got error ${err}`);
                    params.Metadata = { 'scal-location-constraint': awsLocation,
                        'unique-header': 'second object' };
                    s3.putObject(params, err => {
                        assert.equal(err, null, 'Expected success, ' +
                            `got error ${err}`);
                        setTimeout(() => {
                            awsGetCheck(key, correctMD5, correctMD5,
                            awsLocation, result => {
                                assert.strictEqual(result.Metadata
                                    ['unique-header'], 'second object');
                                done();
                            });
                        }, awsTimeout);
                    });
                });
            });
        });
    });
});

describeSkipIfNotMultiple('MultipleBackend put object based on bucket location',
() => {
    withV4(sigCfg => {
        beforeEach(() => {
            bucketUtil = new BucketUtility('default', sigCfg);
            s3 = bucketUtil.s3;
        });

        afterEach(() => {
            process.stdout.write('Emptying bucket\n');
            return bucketUtil.empty(bucket)
            .then(() => {
                process.stdout.write('Deleting bucket\n');
                return bucketUtil.deleteOne(bucket);
            })
            .catch(err => {
                process.stdout.write(`Error in afterEach: ${err}\n`);
                throw err;
            });
        });

        it('should put an object to mem with no location header',
        done => {
            process.stdout.write('Creating bucket\n');
            return s3.createBucket({ Bucket: bucket,
                CreateBucketConfiguration: {
                    LocationConstraint: 'mem',
                },
            }, err => {
                assert.equal(err, null, `Error creating bucket: ${err}`);
                process.stdout.write('Putting object\n');
                const key = `somekey-${Date.now()}`;
                const params = { Bucket: bucket, Key: key, Body: body };
                return s3.putObject(params, err => {
                    assert.equal(err, null, 'Expected success, ' +
                        `got error ${JSON.stringify(err)}`);
                    s3.getObject({ Bucket: bucket, Key: key }, (err, res) => {
                        assert.strictEqual(err, null, 'Expected success, ' +
                        `got error ${JSON.stringify(err)}`);
                        assert.strictEqual(res.ETag, `"${correctMD5}"`);
                        done();
                    });
                });
            });
        });

        it('should put an object to file with no location header', done => {
            process.stdout.write('Creating bucket\n');
            return s3.createBucket({ Bucket: bucket,
                CreateBucketConfiguration: {
                    LocationConstraint: 'file',
                },
            }, err => {
                assert.equal(err, null, `Error creating bucket: ${err}`);
                process.stdout.write('Putting object\n');
                const key = `somekey-${Date.now()}`;
                const params = { Bucket: bucket, Key: key, Body: body };
                return s3.putObject(params, err => {
                    assert.equal(err, null, 'Expected success, ' +
                        `got error ${JSON.stringify(err)}`);
                    s3.getObject({ Bucket: bucket, Key: key }, (err, res) => {
                        assert.strictEqual(err, null, 'Expected success, ' +
                        `got error ${JSON.stringify(err)}`);
                        assert.strictEqual(res.ETag, `"${correctMD5}"`);
                        done();
                    });
                });
            });
        });

        it('should put an object to AWS with no location header', done => {
            process.stdout.write('Creating bucket\n');
            return s3.createBucket({ Bucket: bucket,
                CreateBucketConfiguration: {
                    LocationConstraint: awsLocation,
                },
            }, err => {
                assert.equal(err, null, `Error creating bucket: ${err}`);
                process.stdout.write('Putting object\n');
                const key = `somekey-${Date.now()}`;
                const params = { Bucket: bucket, Key: key, Body: body };
                return s3.putObject(params, err => {
                    assert.equal(err, null,
                        `Expected success, got error ${err}`);
                    setTimeout(() => {
                        s3.getObject({ Bucket: bucket, Key: key },
                        (err, res) => {
                            assert.strictEqual(err, null,
                                `Expected success, got error ${err}`);
                            assert.strictEqual(res.ETag, `"${correctMD5}"`);
                            awsS3.getObject({ Bucket: awsBucket, Key: key },
                            (err, res) => {
                                assert.strictEqual(err, null,
                                    `Expected success, got error ${err}`);
                                assert.strictEqual(res.ETag, `"${correctMD5}"`);
                                done();
                            });
                        });
                    }, awsTimeout);
                });
            });
        });
    });
});

describe('MultipleBackend put based on request endpoint', () => {
    withV4(sigCfg => {
        before(() => {
            bucketUtil = new BucketUtility('default', sigCfg);
            s3 = bucketUtil.s3;
        });
        after(() => {
            process.stdout.write('Emptying bucket\n');
            return bucketUtil.empty(bucket)
            .then(() => {
                process.stdout.write('Deleting bucket\n');
                return bucketUtil.deleteOne(bucket);
            })
            .catch(err => {
                process.stdout.write(`Error in after: ${err}\n`);
                throw err;
            });
        });

        it('should create bucket in corresponding backend', done => {
            process.stdout.write('Creating bucket');
            const request = s3.createBucket({ Bucket: bucket });
            request.on('build', () => {
                request.httpRequest.body = '';
            });
            request.send(err => {
                assert.strictEqual(err, null, `Error creating bucket: ${err}`);
                const key = `somekey-${Date.now()}`;
                s3.putObject({ Bucket: bucket, Key: key, Body: body }, err => {
                    assert.strictEqual(err, null, 'Expected succes, ' +
                        `got error ${JSON.stringify(err)}`);
                    const host = request.service.endpoint.hostname;
                    let endpoint = config.restEndpoints[host];
                    // s3 returns '' for us-east-1
                    if (endpoint === 'us-east-1') {
                        endpoint = '';
                    }
                    s3.getBucketLocation({ Bucket: bucket }, (err, data) => {
                        assert.strictEqual(err, null, 'Expected succes, ' +
                            `got error ${JSON.stringify(err)}`);
                        assert.strictEqual(data.LocationConstraint, endpoint);
                        s3.getObject({ Bucket: bucket, Key: key },
                        (err, res) => {
                            assert.strictEqual(err, null, 'Expected succes, ' +
                                `got error ${JSON.stringify(err)}`);
                            assert.strictEqual(res.ETag, `"${correctMD5}"`);
                            done();
                        });
                    });
                });
            });
        });
    });
});<|MERGE_RESOLUTION|>--- conflicted
+++ resolved
@@ -24,15 +24,10 @@
 let bucketUtil;
 let s3;
 let awsS3;
-<<<<<<< HEAD
-const describeSkipIfNotMultiple = (config.backends.data === 'multiple'
-    || process.env.S3_END_TO_END) ? describe.skip : describe;
-=======
 // const describeSkipIfNotMultiple = (config.backends.data === 'multiple'
 //    || process.env.S3_END_TO_END) ? describe.skip : describe;
 
 const describeSkipIfNotMultiple = describe;
->>>>>>> 1d6a3b3b
 
 const awsTimeout = 30000;
 const retryTimeout = 10000;
@@ -103,12 +98,8 @@
         //     });
         // });
 
-<<<<<<< HEAD
-        it.only('should return an error to put request without a valid bucket name',
-=======
         it.only('should return an error to put request without a valid ' +
             'bucket name',
->>>>>>> 1d6a3b3b
             done => {
                 const key = `somekey-${Date.now()}`;
                 s3.putObject({ Bucket: '', Key: key }, (err, res) => {
