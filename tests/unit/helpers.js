--- conflicted
+++ resolved
@@ -1,8 +1,5 @@
 import crypto from 'crypto';
-<<<<<<< HEAD
-=======
 
->>>>>>> 19bda434
 import AuthInfo from '../../lib/auth/AuthInfo';
 import constants from '../../constants';
 import { metadata } from '../../lib/metadata/in_memory/metadata';
