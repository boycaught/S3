--- conflicted
+++ resolved
@@ -95,30 +95,18 @@
         cleanup();
     });
 
-<<<<<<< HEAD
-    it('should not return error if uploadId exists on multipart abort call',
-    done => {
-        _createAndAbortMpu(false, err => {
-=======
     it('should not return error if mpu exists with uploadId and at least ' +
     'one part', done => {
         _createAndAbortMpu(true, false, 'us-east-1', err => {
->>>>>>> 7435adad
             assert.strictEqual(err, null, `Expected no error, got ${err}`);
             done(err);
         });
     });
 
     it('should still not return error if uploadId does not exist on ' +
-<<<<<<< HEAD
-    'multipart abort call', done => {
-        _createAndAbortMpu(true, err => {
-            assert.strictEqual(err, null, `Expected no error, got ${err}`);
-=======
     'multipart abort call, in region other than us-east-1', done => {
         _createAndAbortMpu(true, true, 'us-west-1', err => {
-            assert.strictEqual(err, undefined, `Expected no error, got ${err}`);
->>>>>>> 7435adad
+            assert.strictEqual(err, null, `Expected no error, got ${err}`);
             done(err);
         });
     });
@@ -136,7 +124,7 @@
     it('bucket created in us-east-1: should return no error if uploadId ' +
     'does not exist and usEastBehavior set to false', done => {
         _createAndAbortMpu(false, true, 'us-east-1', err => {
-            assert.strictEqual(err, undefined, `Expected no error, got ${err}`);
+            assert.strictEqual(err, null, `Expected no error, got ${err}`);
             done();
         });
     });
